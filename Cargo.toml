--- conflicted
+++ resolved
@@ -21,13 +21,8 @@
 log = "0.4.1"
 
 [dev-dependencies]
-<<<<<<< HEAD
-env_logger = "0.3"
 chrono = "0.4"
-=======
 env_logger = "0.5"
-chrono = "0.3"
->>>>>>> bed65afb
 
 [badges]
 travis-ci = { repository = "Koka/odbc-rs", branch = "master" }
