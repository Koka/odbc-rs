//! This module implements the ODBC Environment
use super::{Error, Result, raw};
<<<<<<< HEAD
use error::DiagRec;
=======
use std::collections::HashMap;
>>>>>>> a57eca11
use std;


/// Handle to an ODBC Environment
///
/// Creating an instance of this type is the first thing you do then using ODBC. The environment
/// must outlive all connections created with it
pub struct Environment {
    handle: raw::SQLHENV,
}

/// Struct holding information available on a driver.
///
/// Can be obtained via `Environment::drivers`
#[derive(Clone, Debug)]
pub struct DriverInfo {
    pub description: String,
    pub attributes: HashMap<String, String>,
}

impl Environment {
    /// Allocates a new ODBC Environment
    ///
    /// Declares the Application's ODBC Version to be 3
    pub fn new() -> Result<Environment> {
        unsafe {
            let mut env = std::ptr::null_mut();
            let mut result =
                match raw::SQLAllocHandle(raw::SQL_HANDLE_ENV, std::ptr::null_mut(), &mut env) {
                    raw::SQL_SUCCESS => Environment { handle: env },
                    raw::SQL_SUCCESS_WITH_INFO => Environment { handle: env },
                    // Driver Manager failed to allocate environment
                    raw::SQL_ERROR => return Err(Error::EnvAllocFailure),
                    _ => unreachable!(),
                };
            // no leak if we return an error here, env handle is already wrapped and would be
            // dropped
            result.set_attribute(raw::SQL_ATTR_ODBC_VERSION,
                               raw::SQL_OV_ODBC3 as *mut std::os::raw::c_void,
                               0)?;

            Ok(result)
        }
    }

    /// Stores all driver description and attributes in a Vec
    pub fn drivers(&self) -> Result<Vec<DriverInfo>> {
        // Iterate twice, once for reading the maximum required buffer lengths so we can read
        // everything without truncating and a second time for actually storing the values
        let string_buf = std::ptr::null_mut();
        let mut desc_length_out: raw::SQLSMALLINT = 0;
        let mut attr_length_out: raw::SQLSMALLINT = 0;
        let mut max_desc = 0;
        let mut max_attr = 0;
        let mut count = 0;
        let mut result;
        unsafe {
            // Although the rather lengthy function call kind of blows the code, let's do the first
            // one using SQL_FETCH_FIRST, so we list all drivers independent from environment state
            result = raw::SQLDrivers(self.handle,
                                     raw::SQL_FETCH_FIRST,
                                     string_buf,
                                     0,
                                     &mut desc_length_out as *mut raw::SQLSMALLINT,
                                     string_buf,
                                     0,
                                     &mut attr_length_out as *mut raw::SQLSMALLINT);
        }
        loop {
            match result {
                raw::SQL_SUCCESS |
                raw::SQL_SUCCESS_WITH_INFO => {
                    count += 1;
                    max_desc = std::cmp::max(max_desc, desc_length_out);
                    max_attr = std::cmp::max(max_attr, attr_length_out);
                }
                raw::SQL_NO_DATA => break,
<<<<<<< HEAD
                raw::SQL_ERROR => return Err(Error::SqlError(DiagRec {})),
                _ => unreachable!(),
=======
                raw::SQL_ERROR => return Err(Error {}),
                /// The only other value allowed by ODBC here is SQL_INVALID_HANDLE. We protect the
                /// validity of this handle with our invariant. In save code the user should not be
                /// able to reach this code path.
                _ => panic!("Environment invariant violated"),
>>>>>>> a57eca11
            }
            unsafe {
                result = raw::SQLDrivers(self.handle,
                                         raw::SQL_FETCH_NEXT,
                                         string_buf,
                                         0,
                                         &mut desc_length_out as *mut raw::SQLSMALLINT,
                                         string_buf,
                                         0,
                                         &mut attr_length_out as *mut raw::SQLSMALLINT);
            }
        }

        let mut driver_list = Vec::with_capacity(count);
        loop {
            let mut description_buffer: Vec<_> = (0..(max_desc + 1)).map(|_| 0u8).collect();
            let mut attribute_buffer: Vec<_> = (0..(max_attr + 1)).map(|_| 0u8).collect();
            unsafe {
                result = raw::SQLDrivers(self.handle,
                                         // Its ok to use fetch next here, since we know
                                         // last state has been SQL_NO_DATA
                                         raw::SQL_FETCH_NEXT,
                                         &mut description_buffer[0] as *mut u8,
                                         max_desc + 1,
                                         &mut desc_length_out as *mut raw::SQLSMALLINT,
                                         &mut attribute_buffer[0] as *mut u8,
                                         max_attr + 1,
                                         &mut attr_length_out as *mut raw::SQLSMALLINT);
            }
            match result {
                raw::SQL_SUCCESS |
                raw::SQL_SUCCESS_WITH_INFO => {
                    description_buffer.resize(desc_length_out as usize, 0);
                    driver_list.push(DriverInfo {
                        description: String::from_utf8(description_buffer)
                            .expect("String returned by Driver Manager should be utf8 encoded"),
                        attributes: Self::parse_attributes(attribute_buffer),
                    })
                }
                raw::SQL_ERROR => return Err(Error::SqlError(DiagRec {})),
                raw::SQL_NO_DATA => break,
                /// The only other value allowed by ODBC here is SQL_INVALID_HANDLE. We protect the
                /// validity of this handle with our invariant. In save code the user should not be
                /// able to reach this code path.
                _ => panic!("Environment invariant violated"),
            }
        }
        Ok(driver_list)
    }

    /// Allows access to the raw ODBC handle
    pub unsafe fn raw(&mut self) -> raw::SQLHENV {
        self.handle
    }

    /// Allows setting attributes to Environment
    pub unsafe fn set_attribute(&mut self,
                                attribute: raw::SQLINTEGER,
                                value: raw::SQLPOINTER,
                                length: raw::SQLINTEGER)
                                -> Result<()> {
        match raw::SQLSetEnvAttr(self.handle, attribute, value, length) {
            raw::SQL_SUCCESS => Ok(()),
            raw::SQL_SUCCESS_WITH_INFO => Ok(()),
            _ => Err(Error::SqlError(DiagRec {})),
        }
    }

    /// Called by drivers to pares list of attributes
    ///
    /// Key value pairs are seperated by `\0`. Key and value are seperated by `=`
    fn parse_attributes(attribute_buffer: Vec<u8>) -> HashMap<String, String> {
        String::from_utf8(attribute_buffer)
            .expect("String returned by Driver Manager should be utf8 encoded")
            .split('\0')
            .take_while(|kv_str| *kv_str != String::new())
            .map(|kv_str| {
                let mut iter = kv_str.split('=');
                let key = iter.next().unwrap();
                let value = iter.next().unwrap();
                (key.to_string(), value.to_string())
            })
            .collect()
    }
}

impl Drop for Environment {
    fn drop(&mut self) {
        unsafe {
            raw::SQLFreeEnv(self.handle);
        }
    }
}

#[cfg(test)]
mod test {

    use super::*;

    #[test]
    fn parse_attributes() {
        let buffer = "APILevel=2\0ConnectFunctions=YYY\0CPTimeout=60\0DriverODBCVer=03.\
                      50\0FileUsage=0\0SQLLevel=1\0UsageCount=1\0\0"
            .as_bytes()
            .iter()
            .cloned()
            .collect();
        let attributes = Environment::parse_attributes(buffer);
        assert_eq!(attributes["APILevel"], "2");
        assert_eq!(attributes["ConnectFunctions"], "YYY");
        assert_eq!(attributes["CPTimeout"], "60");
        assert_eq!(attributes["DriverODBCVer"], "03.50");
        assert_eq!(attributes["FileUsage"], "0");
        assert_eq!(attributes["SQLLevel"], "1");
        assert_eq!(attributes["UsageCount"], "1");
    }
}<|MERGE_RESOLUTION|>--- conflicted
+++ resolved
@@ -1,10 +1,7 @@
 //! This module implements the ODBC Environment
-use super::{Error, Result, raw};
-<<<<<<< HEAD
-use error::DiagRec;
-=======
+use super::{Result, raw};
+use error::{Error, DiagRec};
 use std::collections::HashMap;
->>>>>>> a57eca11
 use std;
 
 
@@ -82,16 +79,11 @@
                     max_attr = std::cmp::max(max_attr, attr_length_out);
                 }
                 raw::SQL_NO_DATA => break,
-<<<<<<< HEAD
                 raw::SQL_ERROR => return Err(Error::SqlError(DiagRec {})),
-                _ => unreachable!(),
-=======
-                raw::SQL_ERROR => return Err(Error {}),
                 /// The only other value allowed by ODBC here is SQL_INVALID_HANDLE. We protect the
                 /// validity of this handle with our invariant. In save code the user should not be
                 /// able to reach this code path.
                 _ => panic!("Environment invariant violated"),
->>>>>>> a57eca11
             }
             unsafe {
                 result = raw::SQLDrivers(self.handle,
