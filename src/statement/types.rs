use ffi;
use std::str::from_utf8;
use std::slice::from_raw_parts;
use std::mem::size_of;
use std::ffi::CString;

pub unsafe trait OdbcType<'a>: Sized {
    fn sql_data_type() -> ffi::SqlDataType;
    fn c_data_type() -> ffi::SqlCDataType;
    fn convert(_: &'a [u8]) -> Self;
    fn column_size(&self) -> ffi::SQLULEN;
    fn value_ptr(&self) -> ffi::SQLPOINTER;
    fn decimal_digits(&self) -> ffi::SQLSMALLINT {
        0
    }
}

unsafe impl<'a> OdbcType<'a> for &'a[u8] {
    fn sql_data_type() -> ffi::SqlDataType {
        ffi::SQL_EXT_VARBINARY
    }
    fn c_data_type() -> ffi::SqlCDataType {
        ffi::SQL_C_BINARY
    }

    fn convert(buffer: &'a [u8]) -> Self {
        buffer
    }

    fn column_size(&self) -> ffi::SQLULEN {
        self.len() as ffi::SQLULEN
    }

    fn value_ptr(&self) -> ffi::SQLPOINTER {
        self.as_ptr() as *const Self as ffi::SQLPOINTER
    }
}

unsafe impl<'a> OdbcType<'a> for Vec<u8> {
    fn sql_data_type() -> ffi::SqlDataType {
        ffi::SQL_EXT_VARBINARY
    }
    fn c_data_type() -> ffi::SqlCDataType {
        ffi::SQL_C_BINARY
    }

    fn convert(buffer: &'a [u8]) -> Self {
        buffer.to_vec()
    }

    fn column_size(&self) -> ffi::SQLULEN {
        self.len() as ffi::SQLULEN
    }

    fn value_ptr(&self) -> ffi::SQLPOINTER {
        self.as_ptr() as *const Self as ffi::SQLPOINTER
    }
}

unsafe impl<'a> OdbcType<'a> for CString {
    fn sql_data_type() -> ffi::SqlDataType {
        ffi::SQL_VARCHAR
    }
    fn c_data_type() -> ffi::SqlCDataType {
        ffi::SQL_C_CHAR
    }

    fn convert(buffer: &'a [u8]) -> Self {
        CString::new(buffer).unwrap()
    }

    fn column_size(&self) -> ffi::SQLULEN {
        self.as_bytes().len() as ffi::SQLULEN
    }

    fn value_ptr(&self) -> ffi::SQLPOINTER {
        self.as_bytes().as_ptr() as *const Self as ffi::SQLPOINTER
    }
}

unsafe impl<'a> OdbcType<'a> for String {
    fn sql_data_type() -> ffi::SqlDataType {
        ffi::SQL_VARCHAR
    }
    fn c_data_type() -> ffi::SqlCDataType {
        ffi::SQL_C_CHAR
    }

    fn convert(buffer: &'a [u8]) -> Self {
        from_utf8(buffer).unwrap().to_owned()
    }

    fn column_size(&self) -> ffi::SQLULEN {
        self.as_bytes().len() as ffi::SQLULEN
    }

    fn value_ptr(&self) -> ffi::SQLPOINTER {
        self.as_bytes().as_ptr() as *const Self as ffi::SQLPOINTER
    }
}

unsafe impl<'a> OdbcType<'a> for &'a str {
    fn sql_data_type() -> ffi::SqlDataType {
        ffi::SQL_VARCHAR
    }
    fn c_data_type() -> ffi::SqlCDataType {
        ffi::SQL_C_CHAR
    }

    fn convert(buffer: &'a [u8]) -> Self {
        from_utf8(buffer).unwrap()
    }

    fn column_size(&self) -> ffi::SQLULEN {
        self.as_bytes().len() as ffi::SQLULEN
    }

    fn value_ptr(&self) -> ffi::SQLPOINTER {
        self.as_bytes().as_ptr() as *const Self as ffi::SQLPOINTER
    }
}

fn convert_primitive<T>(buf: &[u8]) -> T
where
    T: Copy,
{
    unsafe { from_raw_parts(buf.as_ptr() as *const T, 1)[0] }
}

unsafe impl<'a> OdbcType<'a> for u8 {
    fn sql_data_type() -> ffi::SqlDataType {
        ffi::SQL_SMALLINT
    }
    fn c_data_type() -> ffi::SqlCDataType {
        ffi::SQL_C_UTINYINT
    }

    fn convert(buffer: &'a [u8]) -> Self {
        convert_primitive(buffer)
    }

    fn column_size(&self) -> ffi::SQLULEN {
        size_of::<Self>() as ffi::SQLULEN
    }
    fn value_ptr(&self) -> ffi::SQLPOINTER {
        self as *const Self as ffi::SQLPOINTER
    }
}

unsafe impl<'a> OdbcType<'a> for i8 {
    fn sql_data_type() -> ffi::SqlDataType {
        ffi::SQL_SMALLINT
    }
    fn c_data_type() -> ffi::SqlCDataType {
        ffi::SQL_C_STINYINT
    }

    fn convert(buffer: &'a [u8]) -> Self {
        convert_primitive(buffer)
    }

    fn column_size(&self) -> ffi::SQLULEN {
        size_of::<Self>() as ffi::SQLULEN
    }
    fn value_ptr(&self) -> ffi::SQLPOINTER {
        self as *const Self as ffi::SQLPOINTER
    }
}

unsafe impl<'a> OdbcType<'a> for i16 {
    fn sql_data_type() -> ffi::SqlDataType {
        ffi::SQL_SMALLINT
    }
    fn c_data_type() -> ffi::SqlCDataType {
        ffi::SQL_C_SSHORT
    }

    fn convert(buffer: &'a [u8]) -> Self {
        convert_primitive(buffer)
    }

    fn column_size(&self) -> ffi::SQLULEN {
        size_of::<Self>() as ffi::SQLULEN
    }
    fn value_ptr(&self) -> ffi::SQLPOINTER {
        self as *const Self as ffi::SQLPOINTER
    }
}

unsafe impl<'a> OdbcType<'a> for u16 {
    fn sql_data_type() -> ffi::SqlDataType {
        ffi::SQL_SMALLINT
    }
    fn c_data_type() -> ffi::SqlCDataType {
        ffi::SQL_C_USHORT
    }

    fn convert(buffer: &'a [u8]) -> Self {
        convert_primitive(buffer)
    }

    fn column_size(&self) -> ffi::SQLULEN {
        size_of::<Self>() as ffi::SQLULEN
    }
    fn value_ptr(&self) -> ffi::SQLPOINTER {
        self as *const Self as ffi::SQLPOINTER
    }
}

unsafe impl<'a> OdbcType<'a> for i32 {
    fn sql_data_type() -> ffi::SqlDataType {
        ffi::SQL_INTEGER
    }
    fn c_data_type() -> ffi::SqlCDataType {
        ffi::SQL_C_SLONG
    }

    fn convert(buffer: &'a [u8]) -> Self {
        convert_primitive(buffer)
    }

    fn column_size(&self) -> ffi::SQLULEN {
        size_of::<Self>() as ffi::SQLULEN
    }
    fn value_ptr(&self) -> ffi::SQLPOINTER {
        self as *const Self as ffi::SQLPOINTER
    }
}

unsafe impl<'a> OdbcType<'a> for u32 {
    fn sql_data_type() -> ffi::SqlDataType {
        ffi::SQL_INTEGER
    }
    fn c_data_type() -> ffi::SqlCDataType {
        ffi::SQL_C_ULONG
    }

    fn convert(buffer: &'a [u8]) -> Self {
        convert_primitive(buffer)
    }

    fn column_size(&self) -> ffi::SQLULEN {
        size_of::<Self>() as ffi::SQLULEN
    }
    fn value_ptr(&self) -> ffi::SQLPOINTER {
        self as *const Self as ffi::SQLPOINTER
    }
}

unsafe impl<'a> OdbcType<'a> for i64 {
    fn sql_data_type() -> ffi::SqlDataType {
        ffi::SQL_INTEGER
    }
    fn c_data_type() -> ffi::SqlCDataType {
        ffi::SQL_C_SBIGINT
    }

    fn convert(buffer: &'a [u8]) -> Self {
        convert_primitive(buffer)
    }

    fn column_size(&self) -> ffi::SQLULEN {
        size_of::<Self>() as ffi::SQLULEN
    }
    fn value_ptr(&self) -> ffi::SQLPOINTER {
        self as *const Self as ffi::SQLPOINTER
    }
}

unsafe impl<'a> OdbcType<'a> for u64 {
    fn sql_data_type() -> ffi::SqlDataType {
        ffi::SQL_INTEGER
    }
    fn c_data_type() -> ffi::SqlCDataType {
        ffi::SQL_C_UBIGINT
    }

    fn convert(buffer: &'a [u8]) -> Self {
        convert_primitive(buffer)
    }

    fn column_size(&self) -> ffi::SQLULEN {
        size_of::<Self>() as ffi::SQLULEN
    }
    fn value_ptr(&self) -> ffi::SQLPOINTER {
        self as *const Self as ffi::SQLPOINTER
    }
}

unsafe impl<'a> OdbcType<'a> for f32 {
    fn sql_data_type() -> ffi::SqlDataType {
        ffi::SQL_FLOAT
    }
    fn c_data_type() -> ffi::SqlCDataType {
        ffi::SQL_C_FLOAT
    }

    fn convert(buffer: &'a [u8]) -> Self {
        convert_primitive(buffer)
    }

    fn column_size(&self) -> ffi::SQLULEN {
        size_of::<Self>() as ffi::SQLULEN
    }
    fn value_ptr(&self) -> ffi::SQLPOINTER {
        self as *const Self as ffi::SQLPOINTER
    }
}

unsafe impl<'a> OdbcType<'a> for f64 {
    fn sql_data_type() -> ffi::SqlDataType {
        ffi::SQL_DOUBLE
    }
    fn c_data_type() -> ffi::SqlCDataType {
        ffi::SQL_C_DOUBLE
    }

    fn convert(buffer: &'a [u8]) -> Self {
        convert_primitive(buffer)
    }

<<<<<<< HEAD
    fn column_size(&self) -> ffi::SQLULEN {
        size_of::<Self>() as ffi::SQLULEN
    }
    fn value_ptr(&self) -> ffi::SQLPOINTER {
        self as *const Self as ffi::SQLPOINTER
=======
    fn column_size(&self) -> ffi::SQLULEN { size_of::<Self>() as ffi::SQLULEN }
    fn value_ptr(&self) -> ffi::SQLPOINTER { self as *const Self as ffi::SQLPOINTER }
}

unsafe impl<'a> OdbcType<'a> for Vec<u8> {
    fn sql_data_type() -> ffi::SqlDataType { ffi::SQL_EXT_VARBINARY }
    fn c_data_type() -> ffi::SqlCDataType {
        ffi::SQL_C_BINARY
    }

    fn convert(buffer: &'a [u8]) -> Self {
        buffer.to_vec()
    }

    fn column_size(&self) -> ffi::SQLULEN {
        ::std::cmp::min(self.len(), ffi::SQLULEN::max_value() as usize) as ffi::SQLULEN
    }

    fn value_ptr(&self) -> ffi::SQLPOINTER {
        match self.len() {
            0 => ::std::ptr::null_mut() as ffi::SQLPOINTER,
            _ => self.as_ptr() as *const Self as ffi::SQLPOINTER,
        }
>>>>>>> 111d206c
    }
}<|MERGE_RESOLUTION|>--- conflicted
+++ resolved
@@ -319,15 +319,12 @@
         convert_primitive(buffer)
     }
 
-<<<<<<< HEAD
-    fn column_size(&self) -> ffi::SQLULEN {
-        size_of::<Self>() as ffi::SQLULEN
-    }
-    fn value_ptr(&self) -> ffi::SQLPOINTER {
-        self as *const Self as ffi::SQLPOINTER
-=======
-    fn column_size(&self) -> ffi::SQLULEN { size_of::<Self>() as ffi::SQLULEN }
-    fn value_ptr(&self) -> ffi::SQLPOINTER { self as *const Self as ffi::SQLPOINTER }
+    fn column_size(&self) -> ffi::SQLULEN {
+        size_of::<Self>() as ffi::SQLULEN
+    }
+    fn value_ptr(&self) -> ffi::SQLPOINTER {
+        self as *const Self as ffi::SQLPOINTER
+    }
 }
 
 unsafe impl<'a> OdbcType<'a> for Vec<u8> {
@@ -349,6 +346,5 @@
             0 => ::std::ptr::null_mut() as ffi::SQLPOINTER,
             _ => self.as_ptr() as *const Self as ffi::SQLPOINTER,
         }
->>>>>>> 111d206c
     }
 }